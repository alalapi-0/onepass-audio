--- conflicted
+++ resolved
@@ -1,12 +1,12 @@
 # OnePass Audio — 录完即净，一遍过
 
-本项目是一键生成**去口癖、保留“同句最后一遍”**的干净字幕，并可选按剪辑清单导出干净音频的工具集（MVP）。
+本项目是一键生成去口癖、保留“同句最后一遍”的干净字幕，并可选按剪辑清单导出干净音频的工具集（MVP）。
 
 ## 功能清单（当前与计划）
 
 - 去口癖（可配置词表），流畅断句（SRT/VTT/TXT）
 - “同句保留最后一遍、删除前面重录”
-- 生成 **EDL**（剪辑清单）与 **Adobe Audition 标记 CSV**
+- 生成 EDL（剪辑清单）与 Adobe Audition 标记 CSV
 - （可选）按 EDL 一键导出干净音频（后续脚本补上）
 - 批处理整本书与汇总报告（后续补上）
 
@@ -42,288 +42,16 @@
 python -m pip install -r requirements.txt
 ```
 
-## 环境自检与一键安装
-
-以下脚本帮助快速核对运行环境并自动安装缺失依赖：
+## 使用示例（占位）
 
 ```bash
-# 运行环境自检（生成 out/env_report.*）
-python scripts/env_check.py
+# 单章：生成去口癖字幕 + 保留最后一遍 + EDL + Audition 标记
+python scripts/retake_keep_last.py --json data/asr-json/001.json --original data/original_txt/001.txt --outdir out
 
-# PowerShell 7+ 一键安装（ffmpeg + Python 依赖）
-pwsh -File .\scripts\install_deps.ps1
-
-# 如果遇到执行策略限制，可临时放行当前会话
-Set-ExecutionPolicy -Scope Process -ExecutionPolicy Bypass -Force
+# （可选）按 EDL 导出干净音频
+python scripts/edl_to_ffmpeg.py --audio data/audio/001.m4a --edl out/001.keepLast.edl.json --out out/001.clean.wav
 ```
 
-环境自检会在终端输出每项检测结果，并写入 `out/env_report.json` 与 `out/env_report.md`。退出码含义如下：`0=全部 OK`，`1=存在 WARN（如未启用虚拟环境）`，`2=存在 FAIL（如缺少 ffmpeg 或依赖）`。
-
-退出码说明：OK=0 / WARN=1 / FAIL=2。
-
-`scripts/install_deps.ps1` 会优先使用 `winget`（备用：Chocolatey）安装 ffmpeg，并调用 `python -m pip install -r requirements.txt`。该脚本可多次执行，若依赖已满足会提示“已安装”。ffmpeg 是后续音频渲染及切片脚本的基础工具，缺失会导致相关命令无法运行；转写 JSON 建议由 faster-whisper（或兼容工具）生成后放入 `data/asr-json/`。
-
-## 主程序使用说明
-
-`onepass_main.py` 提供统一入口，可通过子命令或交互式菜单串联安装、校验、处理与渲染流程。支持的子命令包括：`setup`、`validate`、`process`、`render`。
-
-```
-python onepass_main.py  # 进入交互式菜单
-```
-
-```bash
-# 一键安装（需要 PowerShell 7）
-python onepass_main.py setup
-
-# 环境自检
-python onepass_main.py validate
-
-# 单章处理（力度 60，生成字幕/EDL/标记，不渲染音频）
-python onepass_main.py process --json data/asr-json/001.json \
-  --original data/original_txt/001.txt --outdir out --aggr 60 --dry-run
-
-# 按 EDL 渲染音频（带轻微 crossfade 与响度归一）
-python onepass_main.py render --audio data/audio/001.m4a \
-  --edl out/001.keepLast.edl.json --out out/001.clean.wav --xfade --loudnorm
-```
-
-直接运行 `python onepass_main.py` 会进入菜单模式，当前提供以下选项：
-
-1. 环境自检
-2. 素材检查
-3. 单章处理（去口癖 + 保留最后一遍 + 生成字幕/EDL/标记）
-4. 仅渲染音频（按 EDL）
-5. 退出
-
-若 PowerShell 执行策略阻止脚本运行，可临时执行：
-
-```
-Set-ExecutionPolicy -Scope Process -ExecutionPolicy Bypass -Force
-```
-
-子命令依赖关系如下：
-
-- `setup` 调用 `scripts/install_deps.ps1`（步骤 #3）
-- `validate` 调用 `scripts/validate_assets.py`（步骤 #5）
-- `process` 调用 `scripts/retake_keep_last.py`（步骤 #7）
-- `render` 调用 `scripts/edl_to_ffmpeg.py`（步骤 #8）
-
-若对应脚本尚未生成，会显示友好提示而不会直接报错退出。
-
-### 实时进度与日志
-
-所有子命令与核心脚本均会实时输出阶段日志，并原样转发外部进程（如 ffmpeg、whisper-ctranslate2）的标准输出/错误；长时间无日志时，会自动打印心跳提示“仍在运行（已用时 Xs）”。
-
-如需调整显示样式，可使用以下环境变量与参数：
-
-- 关闭颜色输出：
-  - Windows PowerShell：`$env:ONEPASS_NO_ANSI=1`
-  - Windows CMD：`set ONEPASS_NO_ANSI=1`
-- 全局关闭详细日志：`ONEPASS_VERBOSE=0`（或在命令后加 `--quiet`）
-- 强制显示详细日志：`ONEPASS_VERBOSE=1`（或在命令后加 `--verbose`，适用于支持该选项的脚本）
-
-## 从音频到 ASR JSON
-
-当原始音频已准备就绪但尚未生成词级 ASR JSON 时，可使用 `scripts/asr_batch.py` 批量调用 whisper-ctranslate2 完成转写。该脚本默认扫描 `data/audio/`，并在 `data/asr-json/` 下生成 `<stem>.json`。运行前需确保已安装 `ffmpeg` 与 `whisper-ctranslate2`（可通过步骤 #3 的 `scripts/install_deps.ps1` 安装）。
-
-常用命令示例：
-
-```bash
-# 最简单（CPU）
-python scripts/asr_batch.py
-
-# GPU + medium 模型 + 2 并发
-python scripts/asr_batch.py --model medium --device cuda --workers 2
-```
-
-生成的 JSON 文件会放在 `data/asr-json/<stem>.json`，并与 `data/original_txt/<stem>.txt` 搭配使用。
-
-ASR 工具也已接入主程序与批处理流程：
-
-```bash
-python onepass_main.py asr --audio-dir data/audio --out-dir data/asr-json
-pwsh -File .\scripts\bulk_process.ps1 -AutoASR
-```
-
-<<<<<<< HEAD
-主程序子命令 `asr` 会转调用 `scripts/asr_batch.py`，支持常用参数；批处理脚本开启 `-AutoASR` 后会在缺少 JSON 时自动转写音频，再继续执行去口癖、字幕和渲染流程。
-
-## 素材准备与验证
-
-素材需按 stem（不含扩展名）对齐放置在 `data/` 目录下，常见示例如下：
-
-```
-data/asr-json/001.json       ↔  data/original_txt/001.txt
-                               ↘ data/audio/001.m4a  (可选)
-```
-
-支持的音频扩展名为：`.m4a`、`.wav`、`.mp3`、`.flac`。音频素材是可选项，仅在需要渲染或试听时补齐即可。
-
-在录入素材后，可运行以下命令生成报告：
-
-```bash
-python scripts/validate_assets.py
-# 强制要求音频也齐全
-python scripts/validate_assets.py --audio-required
-```
-
-脚本会生成三份文件（均位于 `out/` 目录）：
-
-- `validate_report.json`：机器可读的完整明细，可供其他工具消费；
-- `validate_report.md`：人类可读的 Markdown 总览，含表格与修复建议；
-- `validate_summary.csv`：以 `stem, has_json, has_txt, has_audio, ...` 为列的汇总表。
-
-常见问题速查：
-
-- **文件名不一致**：确保 JSON/TXT/音频的文件名（stem）完全一致，例如 `001.json` ↔ `001.txt` ↔ `001.m4a`。
-- **目录缺失**：若提示缺少 `data/asr-json/` 或 `data/original_txt/`，请先创建目录再放入素材。
-- **只有字幕需求**：如只需导出字幕/标记，可忽略音频缺失警告；若执行 `--audio-required` 则会被视为错误。
-- **音频格式不受支持**：请转换为 `.m4a/.wav/.mp3/.flac` 中的一种后再放入 `data/audio/`。
-
-## 单章与批处理用法
-
-### 单章
-
-```bash
-python scripts/retake_keep_last.py --json data/asr-json/001.json \
-  --original data/original_txt/001.txt --outdir out --aggr 60 --dry-run
-```
-
-以上命令会生成字幕（SRT/VTT/TXT）、EDL、Audition 标记及日志，但不会触碰音频；移除 `--dry-run` 即可按配置执行收紧静音等修改。
-
-```bash
-# 更激进的句级对齐与去重（对读错但相似的整句也会识别为重复，保留最后一遍）
-python scripts/retake_keep_last.py --json data/asr-json/003.json \
-  --original data/original_txt/003.txt --outdir out --aggr 60 \
-  --align-mode hybrid --align-sim 0.86 --keep last
-
-# 只想保留得分最高的一遍（非常严格的内容对齐）
-python scripts/retake_keep_last.py --json data/asr-json/004.json \
-  --original data/original_txt/004.txt --outdir out --aggr 50 \
-  --align-mode accurate --align-sim 0.90 --keep best
-```
-
-执行后会额外生成 `*.diff.md` 差异报告，逐句列出保留的朗读与删除的重录明细，方便人工复核。
-
-### 渲染
-
-```bash
-python scripts/edl_to_ffmpeg.py --audio data/audio/001.m4a \
-  --edl out/001.keepLast.edl.json --out out/001.clean.wav --xfade --loudnorm
-```
-
-`--xfade` 会在片段衔接处做轻微淡化淡入，`--loudnorm` 会调用 ffmpeg 的 EBU R128 响度归一（默认目标 -16 LUFS）。如遇 Windows 命令长度限制，可去掉 `--xfade` 回退到 concat 模式。
-
-### 批处理
-
-```powershell
-pwsh -File .\scripts\bulk_process.ps1 -Aggressiveness 60 -Render
-```
-
-脚本会扫描 `data/asr-json/` 与 `data/original_txt/`，按 stem 逐章执行 `retake_keep_last.py`，并在存在音频和 EDL 时调用渲染脚本。
-
-## 批处理与汇总
-
-当需要处理整本书或大量章节时，可使用 PowerShell 7+ 脚本 `scripts/bulk_process.ps1` 进行批量处理与结果汇总。脚本会自动匹配 `data/asr-json/*.json`、`data/original_txt/*.txt` 以及同名音频（若存在），逐章调用 `retake_keep_last.py`，并在指定时渲染干净音频。
-
-### 常用参数与示例
-
-| 参数 | 默认值 | 说明 |
-| --- | --- | --- |
-| `-Aggressiveness` | 50 | 传入 `--aggr`，0–100 的力度百分比 |
-| `-Render` | `False` | 若指定，存在音频且生成了 EDL 时将调用 `edl_to_ffmpeg.py` |
-| `-DryRun` | `False` | 传给单章脚本，仅生成字幕/EDL/标记，不渲染音频 |
-| `-Config` | `config/default_config.json` | 若文件存在则作为 `--config` 传入 |
-| `-AudioRequired` | `False` | 若指定，同名音频缺失会直接判定为 FAIL |
-| `-AudioExtPattern` | `*.m4a,*.wav,*.mp3,*.flac` | 搜索音频时匹配的扩展名列表 |
-
-```powershell
-# 仅批量生成字幕/EDL/标记（不渲染）
-pwsh -File .\scripts\bulk_process.ps1 -Aggressiveness 60 -DryRun
-
-# 批量并渲染（若存在同名音频）
-pwsh -File .\scripts\bulk_process.ps1 -Aggressiveness 60 -Render
-
-# 强制音频也必须齐全（缺则判 FAIL）
-pwsh -File .\scripts\bulk_process.ps1 -Aggressiveness 50 -Render -AudioRequired
-
-# 指定自定义配置
-pwsh -File .\scripts\bulk_process.ps1 -Config "config\my_config.json" -Render
-```
-
-### 输出产物
-
-- `out/summary.csv`：按章节列出 `stem,json_path,txt_path,audio_path,aggr,exit_retake,exit_render,has_*` 等字段，便于二次统计或导入表格工具。
-- `out/summary.md`：Markdown 汇总，包含总览统计、章节状态表格及常见问题提示。
-
-CSV 中的 `delta_s` 为渲染后音频与原始音频的时长差值；若缺少音频或渲染未执行则为空。`filler_removed`、`retake_cuts`、`long_pauses`、`shortened_ms` 源自 `out/<stem>.log` 中的统计数值。
-
-### 退出码
-
-- `0`：全部章节成功（OK）
-- `1`：至少存在 WARN（如缺少音频、未渲染、统计缺失）
-- `2`：存在 FAIL（单章或渲染失败、硬性检查未通过）
-
-### 常见问题
-
-- **找不到 ffmpeg**：运行 `pwsh -File .\scripts\install_deps.ps1`，或手动安装后重启终端让 PATH 生效。
-- **whisper-ctranslate2 CLI 不在 PATH**：可使用 `python -m whisper_ctranslate2 ...` 形式调用。
-- **命令过长（Windows --xfade 情况）**：改用默认 concat 模式（去掉 `--xfade`）或拆分章节处理。
-- **中文/空格路径**：建议在英文路径下执行，或对包含空格/中文的路径加引号。
-- **只要字幕/标记不渲染**：不需要 `data/audio/`，批处理中不要加 `-Render`。
-- **口癖误删或保留太多**：调整 `--aggr`（力度百分比），或在配置中编辑 `filler_terms`。
-- **“保留最后一遍”误判/漏判**：调节 `retake_sim_threshold`，或通过 `--aggr` 间接影响阈值。
-- **单章失败定位**：查看终端日志及 `out/<stem>.log`，日志中会包含外部命令行与返回码。
-
-## 配置（config/default_config.json）
-
-默认配置位于 `config/default_config.json`，字段说明如下：
-
-| 字段 | 说明 | 推荐范围/默认 |
-| --- | --- | --- |
-| `filler_terms` | 需去除的口癖词列表，可按说话习惯增删。 | 根据项目自定义 |
-| `gap_newline_s` | 连续词语的停顿超过该秒数时强制换行。 | 0.4–0.8 |
-| `max_seg_dur_s` | 单段字幕的最大时长，超出将自动拆分。 | 4–7 |
-| `max_seg_chars` | 单段字幕允许的最大字符数。 | 24–32 |
-| `safety_pad_s` | 导出音频时保留的安全缓冲时长。 | 0.2–0.5 |
-| `merge_gap_s` | 停顿低于该值时合并相邻片段。 | 0.15–0.35 |
-| `long_silence_s` | 识别为长静音的阈值，用于后续收紧。 | 默认 0.86（由力度映射） |
-| `retake_sim_threshold` | 判断重录段落的文本相似度阈值，越高越严格。 | 0.82–0.93 |
-| `tighten_target_ms` | 收紧长静音的目标时长（毫秒）。 | 180–600 |
-
-覆盖配置的方式示例如下：
-
-```bash
-# 自定义配置示例：
-python scripts/retake_keep_last.py --json data/asr-json/001.json \
-  --original data/original_txt/001.txt --outdir out \
-  --config config/default_config.json --aggr 55
-```
-
-或者复制默认配置：
-
-```bash
-copy config/default_config.json config/my_config.json  # Windows PowerShell/命令提示符均可
-# 编辑 config/my_config.json 后再执行：
-python scripts/retake_keep_last.py --json data/asr-json/001.json \
-  --original data/original_txt/001.txt --outdir out \
-  --config config/my_config.json --aggr 55
-```
-
-脚本的 `--aggr`（aggressiveness，力度百分比）参数会被自动限制在 0–100 之间，用于统一调节阈值松紧度。内部映射关系如下：
-
-- `retake_sim_threshold = 0.82 + 0.11 × (aggr / 100)`，力度越大越严格；
-- `long_silence_s = 1.2 - 0.7 × (aggr / 100)`，力度越大越容易识别为长静音；
-- `tighten_target_ms = 500 - 320 × (aggr / 100)`，力度越大目标静音越短；
-- 当力度 ≥ 60 时自动启用 `filler_strict`，口癖词表会使用更严格策略。
-
-## Adobe Audition 标记导入
-
-1. 打开 Adobe Audition，切换到 **Markers** 面板。
-2. 选择 **Import Markers…**，并挑选 `*.audition_markers.csv` 文件。
-3. 若导入时提示列头不匹配，可先在 Audition 内手动创建一条标记并导出 CSV，参考列头顺序后调整 `scripts/markers.py` 中的默认列头，或在运行前设置环境变量 `ONEPASS_AU_HEADER` 覆盖。
-
-=======
 ## 文本规范化（原文预处理）
 
 为了提高句级与词级对齐的召回率，建议先对原稿执行统一的文本规范化：把 `序⾔/⼈类/⽹络/⼒量` 等兼容部件替换为常见写法（`序言/人类/网络/力量`），统一全半角标点，去掉 BOM、零宽字符与隐形控制符，必要时再进行繁体转简体。项目新增了独立脚本与交互入口用于批量处理 `data/original_txt/*.txt`。
@@ -371,23 +99,22 @@
 # 选择 “预处理：原文规范化（NFKC + 兼容字清洗）”，观察逐步反馈与最终统计
 ```
 
->>>>>>> 2a65967b
 ## 不提交二进制/媒体的约定
 
-`data/audio/`、`data/asr-json/`、`data/original_txt/`、`out/` 等目录仅用于存放本地原始素材与工具产出，涉及版权、隐私与容量问题，**全部不入库**。提交前请确认这些目录下无实际媒体文件。
+`data/audio/`、`data/asr-json/`、`data/original_txt/`、`out/` 目录全部不入库，原因是涉及版权、容量与隐私数据，需在本地或受控环境中管理。
 
 ## 免责声明与隐私
 
-仅处理你有权使用的音频与文本；请勿将受版权保护素材上传至公共仓库；处理数据建议在本地或受控环境中进行。
+仅处理你有权使用的音频与文本；请勿将受版权保护素材上传至公共仓库；建议在本地或受控环境中处理敏感数据。
 
 ## 路线图
 
-- 依赖与配置清单、默认配置模板
-- 环境自检脚本与一键安装辅助
-- 主程序交互式向导与基础 CLI
-- 素材校验与清理工具
-- 核心引擎模块化（loader/retake/clean/segment/edl/writers/markers/aggr/pipeline）
-- 单章命令行脚本完善
-- 音频导出渲染管线
-- 批处理流程与汇总报告
-- 文档完善与示例/自检集+1. 补充依赖与配置文件，完善 requirements。
+2. 提供环境自检与一键安装脚本。
+3. 设计主程序交互向导与配置模板。
+4. 构建素材验证器，确保输入文件完备。
+5. 模块化核心引擎（loader/retake/clean/segment/edl/writers/markers/aggr/pipeline）。
+6. 打磨单章 CLI 工作流，提供典型示例。
+7. 实现音频渲染与剪辑清单联动。
+8. 支持批处理整本书与汇总报告生成。
+9. 丰富文档、示例与自动自检流程。